--- conflicted
+++ resolved
@@ -116,22 +116,10 @@
         str: Requested robot name
     """
     # Get the list of robots
-<<<<<<< HEAD
-    robots = {
-        "Sawyer",
-        "Panda",
-        "Jaco",
-        "Kinova3",
-        "IIWA",
-        "UR5e",
-        "xArm6",
-    }
-=======
     if exclude_single_arm:
         robots = set()
     else:
-        robots = {"Sawyer", "Panda", "Jaco", "Kinova3", "IIWA", "UR5e", "SpotWithArmFloating"}
->>>>>>> 1c947f05
+        robots = {"Sawyer", "Panda", "Jaco", "Kinova3", "IIWA", "UR5e", "xArm6", "SpotWithArmFloating"}
 
     # Add Baxter if bimanual robots are not excluded
     if not exclude_bimanual:
