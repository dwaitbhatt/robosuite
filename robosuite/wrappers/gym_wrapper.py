"""
This file implements a wrapper for facilitating compatibility with OpenAI gym.
This is useful when using these environments with code that assumes a gym-like
interface.
"""

import numpy as np

try:
    import gymnasium as gym
    from gymnasium import spaces
except ImportError:
    # Most APIs between gym and gymnasium are compatible
    print("WARNING! gymnasium is not installed. We will try to use openai gym instead.")
    import gym
    from gym import spaces

    if not gym.__version__ >= "0.26.0":
        # Due to API Changes in gym>=0.26.0, we need to ensure that the version is correct
        # Please check: https://github.com/openai/gym/releases/tag/0.26.0
        raise ImportError("Please ensure version of gym>=0.26.0 to use the GymWrapper.")

from robosuite.wrappers import Wrapper


class GymWrapper(Wrapper, gym.Env):
    metadata = None
    render_mode = None
    """
    Initializes the Gym wrapper. Mimics many of the required functionalities of the Wrapper class
    found in the gym.core module

    Args:
        env (MujocoEnv): The environment to wrap.
        keys (None or list of str): If provided, each observation will
            consist of concatenated keys from the wrapped environment's
            observation dictionary. Defaults to proprio-state and object-state.
        flatten_obs (bool):
            Whether to flatten the observation dictionary into a 1d array. Defaults to True.

    Raises:
        AssertionError: [Object observations must be enabled if no keys]
    """

    def __init__(self, env, keys=None, flatten_obs=True):
        # Run super method
        super().__init__(env=env)
        # Create name for gym
        robots = "".join([type(robot.robot_model).__name__ for robot in self.env.robots])
        self.name = robots + "_" + type(self.env).__name__

        # Get reward range
        self.reward_range = (0, self.env.reward_scale)

        if keys is None:
            keys = []
            # Add object obs if requested
            if self.env.use_object_obs:
                keys += ["object-state"]
            # Add image obs if requested
            if self.env.use_camera_obs:
                keys += [f"{cam_name}_image" for cam_name in self.env.camera_names]
            # Iterate over all robots to add to state
            for idx in range(len(self.env.robots)):
                keys += ["robot{}_proprio-state".format(idx)]
        self.keys = keys

        # Gym specific attributes
        self.env.spec = None

        # set up observation and action spaces
        obs = self.env.reset()
<<<<<<< HEAD
        self.modality_dims = {key: obs[key].shape for key in self.keys}
        flat_ob = self._flatten_obs(obs)
        try:
            self.obs_dim = flat_ob.size
        except AttributeError:
            if isinstance(flat_ob, tuple):
                self.obs_dim = sum(ob.size for ob in flat_ob)
            elif isinstance(flat_ob, dict):
                self.obs_dim = sum(ob.size for ob in flat_ob.values())
        high = np.inf * np.ones(self.obs_dim)
        low = -high
        self.observation_space = spaces.Box(low, high)
=======

        # Whether to flatten the observation space
        self.flatten_obs: bool = flatten_obs

        if self.flatten_obs:
            flat_ob = self._flatten_obs(obs)
            self.obs_dim = flat_ob.size
            high = np.inf * np.ones(self.obs_dim)
            low = -high
            self.observation_space = spaces.Box(low, high)
        else:

            def get_box_space(sample):
                """Util fn to obtain the space of a single numpy sample data"""
                if np.issubdtype(sample.dtype, np.integer):
                    low = np.iinfo(sample.dtype).min
                    high = np.iinfo(sample.dtype).max
                elif np.issubdtype(sample.dtype, np.inexact):
                    low = float("-inf")
                    high = float("inf")
                else:
                    raise ValueError()
                return spaces.Box(low=low, high=high, shape=sample.shape, dtype=sample.dtype)

            self.observation_space = spaces.Dict({key: get_box_space(obs[key]) for key in self.keys})

>>>>>>> 1c947f05
        low, high = self.env.action_spec
        self.action_space = spaces.Box(low, high)

    def _flatten_obs(self, obs_dict, verbose=False):
        """
        Filters keys of interest out and concatenate the information.

        Args:
            obs_dict (OrderedDict): ordered dictionary of observations
            verbose (bool): Whether to print out to console as observation keys are processed

        Returns:
            np.array: observations flattened into a 1d array
        """
        ob_lst = []
        for key in self.keys:
            if key in obs_dict:
                if verbose:
                    print("adding key: {}".format(key))
                ob_lst.append(np.array(obs_dict[key]).flatten())
        return np.concatenate(ob_lst)

    def _filter_obs(self, obs_dict) -> dict:
        """
        Filters keys of interest out of the observation dictionary, returning a filterd dictionary.
        """
        return {key: obs_dict[key] for key in self.keys if key in obs_dict}

    def reset(self, seed=None, options=None):
        """
        Extends env reset method to return observation instead of normal OrderedDict and optionally resets seed

        Returns:
            2-tuple:
                - (np.array) observations from the environment
                - (dict) an empty dictionary, as part of the standard return format
        """
        if seed is not None:
            if isinstance(seed, int):
                np.random.seed(seed)
            else:
                raise TypeError("Seed must be an integer type!")
        ob_dict = self.env.reset()
        obs = self._flatten_obs(ob_dict) if self.flatten_obs else self._filter_obs(ob_dict)
        return obs, {}

    def step(self, action):
        """
        Extends vanilla step() function call to return observation instead of normal OrderedDict.

        Args:
            action (np.array): Action to take in environment

        Returns:
            4-tuple:

                - (np.array) observations from the environment
                - (float) reward from the environment
                - (bool) episode ending after reaching an env terminal state
                - (bool) episode ending after an externally defined condition
                - (dict) misc information
        """
        ob_dict, reward, terminated, info = self.env.step(action)
        obs = self._flatten_obs(ob_dict) if self.flatten_obs else self._filter_obs(ob_dict)
        return obs, reward, terminated, False, info

    def compute_reward(self, achieved_goal, desired_goal, info):
        """
        Dummy function to be compatible with gym interface that simply returns environment reward

        Args:
            achieved_goal: [NOT USED]
            desired_goal: [NOT USED]
            info: [NOT USED]

        Returns:
            float: environment reward
        """
        # Dummy args used to mimic Wrapper interface
        return self.env.reward()

    def close(self):
        """
        wrapper for calling underlying env close function
        """
        self.env.close()<|MERGE_RESOLUTION|>--- conflicted
+++ resolved
@@ -70,27 +70,20 @@
 
         # set up observation and action spaces
         obs = self.env.reset()
-<<<<<<< HEAD
-        self.modality_dims = {key: obs[key].shape for key in self.keys}
-        flat_ob = self._flatten_obs(obs)
-        try:
-            self.obs_dim = flat_ob.size
-        except AttributeError:
-            if isinstance(flat_ob, tuple):
-                self.obs_dim = sum(ob.size for ob in flat_ob)
-            elif isinstance(flat_ob, dict):
-                self.obs_dim = sum(ob.size for ob in flat_ob.values())
-        high = np.inf * np.ones(self.obs_dim)
-        low = -high
-        self.observation_space = spaces.Box(low, high)
-=======
 
         # Whether to flatten the observation space
         self.flatten_obs: bool = flatten_obs
 
+        self.modality_dims = {key: obs[key].shape for key in self.keys}
         if self.flatten_obs:
             flat_ob = self._flatten_obs(obs)
-            self.obs_dim = flat_ob.size
+            try:
+                self.obs_dim = flat_ob.size
+            except AttributeError:
+                if isinstance(flat_ob, tuple):
+                    self.obs_dim = sum(ob.size for ob in flat_ob)
+                elif isinstance(flat_ob, dict):
+                    self.obs_dim = sum(ob.size for ob in flat_ob.values())
             high = np.inf * np.ones(self.obs_dim)
             low = -high
             self.observation_space = spaces.Box(low, high)
@@ -110,7 +103,6 @@
 
             self.observation_space = spaces.Dict({key: get_box_space(obs[key]) for key in self.keys})
 
->>>>>>> 1c947f05
         low, high = self.env.action_spec
         self.action_space = spaces.Box(low, high)
 
