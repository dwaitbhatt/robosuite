from .manipulator_model import ManipulatorModel
from .sawyer_robot import Sawyer
from .baxter_robot import Baxter
from .panda_robot import Panda
from .jaco_robot import Jaco
from .kinova3_robot import Kinova3
from .iiwa_robot import IIWA
from .ur5e_robot import UR5e
<<<<<<< HEAD
from .xarm6_robot import xArm6
=======
from .spot_arm import SpotArm
from .tiago_robot import Tiago
from .gr1_robot import GR1, GR1FixedLowerBody, GR1ArmsOnly, GR1FloatingBody
>>>>>>> 1c947f05
<|MERGE_RESOLUTION|>--- conflicted
+++ resolved
@@ -6,10 +6,7 @@
 from .kinova3_robot import Kinova3
 from .iiwa_robot import IIWA
 from .ur5e_robot import UR5e
-<<<<<<< HEAD
 from .xarm6_robot import xArm6
-=======
 from .spot_arm import SpotArm
 from .tiago_robot import Tiago
-from .gr1_robot import GR1, GR1FixedLowerBody, GR1ArmsOnly, GR1FloatingBody
->>>>>>> 1c947f05
+from .gr1_robot import GR1, GR1FixedLowerBody, GR1ArmsOnly, GR1FloatingBody