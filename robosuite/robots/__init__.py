--- conflicted
+++ resolved
@@ -13,16 +13,6 @@
 # These are the main robot used. Remaining robots are located in
 # https://github.com/ARISE-Initiative/robosuite_models
 ROBOT_CLASS_MAPPING = {
-<<<<<<< HEAD
-    "Baxter": Bimanual,
-    "IIWA": SingleArm,
-    "Jaco": SingleArm,
-    "Kinova3": SingleArm,
-    "Panda": SingleArm,
-    "Sawyer": SingleArm,
-    "UR5e": SingleArm,
-    "xArm6": SingleArm,
-=======
     "Baxter": FixedBaseRobot,
     "IIWA": FixedBaseRobot,
     "Jaco": FixedBaseRobot,
@@ -30,6 +20,7 @@
     "Panda": FixedBaseRobot,
     "Sawyer": FixedBaseRobot,
     "UR5e": FixedBaseRobot,
+    "xArm6": FixedBaseRobot,
     "SpotWithArm": LeggedRobot,
     "SpotWithArmFloating": LeggedRobot,
     "PandaOmron": WheeledRobot,
@@ -47,7 +38,6 @@
     "MobileRobot": MobileRobot,
     "WheeledRobot": WheeledRobot,
     "LeggedRobot": LeggedRobot,
->>>>>>> 1c947f05
 }
 
 
