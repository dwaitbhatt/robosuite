--- conflicted
+++ resolved
@@ -119,19 +119,13 @@
 .idea
 
 .pytest_cache/
-<<<<<<< HEAD
 
 # private macros
 macros_private.py
-<<<<<<< HEAD
-=======
->>>>>>> add contact and pressure observation in lift env
-=======
 
 robosuite_usd/
 
 MUJOCO_LOG.TXT
 
 # private demonstration files
-robosuite/models/assets/demonstrations_private
->>>>>>> 1c947f05
+robosuite/models/assets/demonstrations_private